--- conflicted
+++ resolved
@@ -14,12 +14,7 @@
     "lint": "eslint . --ext .ts,.tsx",
     "lint:staged": "lint-staged",
     "start": "node dist/index.js",
-<<<<<<< HEAD
-    "test": "newman run --env-var \"host=localhost:8080\" ./test/integration/accounts.postman_collection.json",
-    "prepare": "([ -z $CI ] && husky install) || exit 0"
-=======
     "test": "newman run --env-var \"host=localhost:8080\" ./test/integration/accounts.postman_collection.json"
->>>>>>> 68689322
   },
   "repository": {
     "type": "git",
